/****************************************************************************
 *
 *   Copyright (C) 2012 PX4 Development Team. All rights reserved.
 *   Author: 	@author Thomas Gubler <thomasgubler@student.ethz.ch>
 *   			@author Doug Weibel <douglas.weibel@colorado.edu>
 *
 * Redistribution and use in source and binary forms, with or without
 * modification, are permitted provided that the following conditions
 * are met:
 *
 * 1. Redistributions of source code must retain the above copyright
 *    notice, this list of conditions and the following disclaimer.
 * 2. Redistributions in binary form must reproduce the above copyright
 *    notice, this list of conditions and the following disclaimer in
 *    the documentation and/or other materials provided with the
 *    distribution.
 * 3. Neither the name PX4 nor the names of its contributors may be
 *    used to endorse or promote products derived from this software
 *    without specific prior written permission.
 *
 * THIS SOFTWARE IS PROVIDED BY THE COPYRIGHT HOLDERS AND CONTRIBUTORS
 * "AS IS" AND ANY EXPRESS OR IMPLIED WARRANTIES, INCLUDING, BUT NOT
 * LIMITED TO, THE IMPLIED WARRANTIES OF MERCHANTABILITY AND FITNESS
 * FOR A PARTICULAR PURPOSE ARE DISCLAIMED. IN NO EVENT SHALL THE
 * COPYRIGHT OWNER OR CONTRIBUTORS BE LIABLE FOR ANY DIRECT, INDIRECT,
 * INCIDENTAL, SPECIAL, EXEMPLARY, OR CONSEQUENTIAL DAMAGES (INCLUDING,
 * BUT NOT LIMITED TO, PROCUREMENT OF SUBSTITUTE GOODS OR SERVICES; LOSS
 * OF USE, DATA, OR PROFITS; OR BUSINESS INTERRUPTION) HOWEVER CAUSED
 * AND ON ANY THEORY OF LIABILITY, WHETHER IN CONTRACT, STRICT
 * LIABILITY, OR TORT (INCLUDING NEGLIGENCE OR OTHERWISE) ARISING IN
 * ANY WAY OUT OF THE USE OF THIS SOFTWARE, EVEN IF ADVISED OF THE
 * POSSIBILITY OF SUCH DAMAGE.
 *
 ****************************************************************************/
/**
 * @file fixedwing_pos_control.c
 * Implementation of a fixed wing attitude controller.
 */

#include <nuttx/config.h>
#include <stdio.h>
#include <stdlib.h>
#include <string.h>
#include <unistd.h>
#include <fcntl.h>
#include <errno.h>
#include <math.h>
#include <poll.h>
#include <time.h>
#include <drivers/drv_hrt.h>
#include <arch/board/board.h>
#include <uORB/uORB.h>
#include <uORB/topics/vehicle_global_position.h>
#include <uORB/topics/vehicle_global_position_setpoint.h>
#include <uORB/topics/vehicle_attitude_setpoint.h>
#include <uORB/topics/manual_control_setpoint.h>
#include <uORB/topics/actuator_controls.h>
#include <uORB/topics/vehicle_rates_setpoint.h>
#include <uORB/topics/vehicle_attitude.h>
#include <uORB/topics/parameter_update.h>
#include <systemlib/param/param.h>
#include <systemlib/pid/pid.h>
#include <systemlib/geo/geo.h>
#include <systemlib/perf_counter.h>
#include <systemlib/systemlib.h>

/*
 * Controller parameters, accessible via MAVLink
 *
 */
PARAM_DEFINE_FLOAT(FW_HEADING_P, 0.1f);
PARAM_DEFINE_FLOAT(FW_XTRACK_P, 0.01745f);		// Radians per meter off track
PARAM_DEFINE_FLOAT(FW_ALT_P, 0.1f);
PARAM_DEFINE_FLOAT(FW_ROLL_LIM, 0.7f);	// Roll angle limit in radians
PARAM_DEFINE_FLOAT(FW_PITCH_LIM, 0.35f);	// Pitch angle limit in radians


struct fw_pos_control_params {
	float heading_p;
	float headingr_p;
	float headingr_i;
	float xtrack_p;
	float altitude_p;
	float roll_lim;
	float pitch_lim;
};

struct fw_pos_control_param_handles {
	param_t heading_p;
	param_t headingr_p;
	param_t headingr_i;
	param_t xtrack_p;
	param_t altitude_p;
	param_t roll_lim;
	param_t pitch_lim;

};


struct planned_path_segments_s {
	bool segment_type;
	double start_lat;			// Start of line or center of arc
	double start_lon;
	double end_lat;
	double end_lon;
	float radius;				// Radius of arc
	float arc_start_bearing;		// Bearing from center to start of arc
	float arc_sweep;				// Angle (radians) swept out by arc around center.  
								// Positive for clockwise, negative for counter-clockwise
};


/* Prototypes */
/* Internal Prototypes */
static int parameters_init(struct fw_pos_control_param_handles *h);
static int parameters_update(const struct fw_pos_control_param_handles *h, struct fw_pos_control_params *p);

/**
 * Deamon management function.
 */
__EXPORT int fixedwing_pos_control_main(int argc, char *argv[]);

/**
 * Mainloop of deamon.
 */
int fixedwing_pos_control_thread_main(int argc, char *argv[]);

/**
 * Print the correct usage.
 */
static void usage(const char *reason);

/* Variables */
static bool thread_should_exit = false;		/**< Deamon exit flag */
static bool thread_running = false;		/**< Deamon status flag */
static int deamon_task;				/**< Handle of deamon task / thread */


/**
 * Parameter management
 */
static int parameters_init(struct fw_pos_control_param_handles *h)
{
	/* PID parameters */
	h->heading_p 	=	param_find("FW_HEADING_P");
	h->headingr_p 	=	param_find("FW_HEADINGR_P");
	h->headingr_i 	=	param_find("FW_HEADINGR_I");
	h->xtrack_p 	=	param_find("FW_XTRACK_P");
	h->altitude_p 	=	param_find("FW_ALT_P");
	h->roll_lim 	=	param_find("FW_ROLL_LIM");
	h->pitch_lim 	=	param_find("FW_PITCH_LIM");


	return OK;
}

static int parameters_update(const struct fw_pos_control_param_handles *h, struct fw_pos_control_params *p)
{
	param_get(h->heading_p, &(p->heading_p));
	param_get(h->headingr_p, &(p->headingr_p));
	param_get(h->headingr_i, &(p->headingr_i));
	param_get(h->xtrack_p, &(p->xtrack_p));
	param_get(h->altitude_p, &(p->altitude_p));
	param_get(h->roll_lim, &(p->roll_lim));
	param_get(h->pitch_lim, &(p->pitch_lim));

	return OK;
}


/* Main Thread */
int fixedwing_pos_control_thread_main(int argc, char *argv[])
{
	/* read arguments */
		// bool verbose = false;

		// for (int i = 1; i < argc; i++) {
		// 	if (strcmp(argv[i], "-v") == 0 || strcmp(argv[i], "--verbose") == 0) {
		// 		verbose = true;
		// 	}
		// }

		/* welcome user */
		printf("[fixedwing pos control] started\n");

		/* declare and safely initialize all structs */
		struct vehicle_global_position_s global_pos;
		memset(&global_pos, 0, sizeof(global_pos));
		struct vehicle_global_position_s start_pos;		// Temporary variable, replace with
		memset(&start_pos, 0, sizeof(start_pos));		// previous waypoint when available
		struct vehicle_global_position_setpoint_s global_setpoint;
		memset(&global_setpoint, 0, sizeof(global_setpoint));
		struct vehicle_attitude_s att;
		memset(&att, 0, sizeof(att));
		struct crosstrack_error_s xtrack_err;
		memset(&xtrack_err, 0, sizeof(xtrack_err));
		struct parameter_update_s param_update;
		memset(&param_update, 0, sizeof(param_update));
		
		/* output structs */
		struct vehicle_attitude_setpoint_s attitude_setpoint;
		memset(&attitude_setpoint, 0, sizeof(attitude_setpoint));

		/* publish attitude setpoint */
		attitude_setpoint.roll_body = 0.0f;
		attitude_setpoint.pitch_body = 0.0f;
		attitude_setpoint.yaw_body = 0.0f;
		attitude_setpoint.thrust = 0.0f;
		orb_advert_t attitude_setpoint_pub = orb_advertise(ORB_ID(vehicle_attitude_setpoint), &attitude_setpoint);

		/* subscribe */
		int global_pos_sub = orb_subscribe(ORB_ID(vehicle_global_position));
		int global_setpoint_sub = orb_subscribe(ORB_ID(vehicle_global_position_setpoint));
		int att_sub = orb_subscribe(ORB_ID(vehicle_attitude));
		int param_sub = orb_subscribe(ORB_ID(parameter_update));

		/* Setup of loop */
		struct pollfd fds[2] = { 
			{ .fd = param_sub, .events = POLLIN },
			{ .fd = att_sub, .events = POLLIN }
		};
		bool global_sp_updated_set_once = false;

		float psi_track = 0.0f;

		int counter = 0;

		struct fw_pos_control_params p;
		struct fw_pos_control_param_handles h;

		PID_t heading_controller;
		PID_t altitude_controller;

		parameters_init(&h);
		parameters_update(&h, &p);
		pid_init(&heading_controller, p.heading_p, 0.0f, 0.0f, 0.0f,p.roll_lim,PID_MODE_DERIVATIV_NONE);
		pid_init(&altitude_controller, p.altitude_p, 0.0f, 0.0f, 0.0f,p.pitch_lim,PID_MODE_DERIVATIV_NONE);

		/* error and performance monitoring */
		perf_counter_t fw_interval_perf = perf_alloc(PC_INTERVAL, "fixedwing_pos_control_interval");
		perf_counter_t fw_err_perf = perf_alloc(PC_COUNT, "fixedwing_pos_control_err");

		while(!thread_should_exit)
		{
			/* wait for a sensor update, check for exit condition every 500 ms */
			int ret = poll(fds, 2, 500);

			if (ret < 0) {
				/* poll error, count it in perf */
				perf_count(fw_err_perf);
			} else if (ret == 0) {
				/* no return value, ignore */
			} else {

				/* only update parameters if they changed */
				if (fds[0].revents & POLLIN) {
					/* read from param to clear updated flag */
					struct parameter_update_s update;
					orb_copy(ORB_ID(parameter_update), param_sub, &update);

					/* update parameters from storage */
					parameters_update(&h, &p);
					pid_set_parameters(&heading_controller, p.heading_p, 0, 0, 0, p.roll_lim);
					pid_set_parameters(&altitude_controller, p.altitude_p, 0, 0, 0, p.pitch_lim);
				}

<<<<<<< HEAD
				/* only run controller if attitude changed */
				if (fds[1].revents & POLLIN) {

					/* check if there is a new position or setpoint */
					bool pos_updated;
					orb_check(global_pos_sub, &pos_updated);
					bool global_sp_updated;
					orb_check(global_setpoint_sub, &global_sp_updated);

					/* load local copies */
					orb_copy(ORB_ID(vehicle_attitude), att_sub, &att);
=======
			PID_t heading_controller;
			PID_t heading_rate_controller;
			PID_t offtrack_controller;
			PID_t altitude_controller;

			static uint64_t last_run = 0;
			const float deltaT = (hrt_absolute_time() - last_run) / 1000000.0f;
			last_run = hrt_absolute_time();

			if(!initialized)
			{
				parameters_init(&h);
				parameters_update(&h, &p);
				pid_init(&heading_controller, p.heading_p, 0.0f, 0.0f, 0.0f, 10000.0f, PID_MODE_DERIVATIV_NONE); //arbitrary high limit
				pid_init(&heading_rate_controller, p.headingr_p, p.headingr_i, 0.0f, 0.0f, p.roll_lim, PID_MODE_DERIVATIV_NONE);
				pid_init(&altitude_controller, p.altitude_p, 0.0f, 0.0f, 0.0f, p.pitch_lim, PID_MODE_DERIVATIV_NONE);
				pid_init(&offtrack_controller, p.xtrack_p, 0.0f, 0.0f, 0.0f , 60.0f*M_DEG_TO_RAD, PID_MODE_DERIVATIV_NONE); //TODO: remove hardcoded value
				initialized = true;
			}

			/* load new parameters with lower rate */
			if (counter % 100 == 0) {
				/* update parameters from storage */
				parameters_update(&h, &p);
				pid_set_parameters(&heading_controller, p.heading_p, 0, 0, 0, 10000.0f); //arbitrary high limit
				pid_set_parameters(&heading_rate_controller, p.headingr_p, p.headingr_i, 0, 0, p.roll_lim);
				pid_set_parameters(&altitude_controller, p.altitude_p, 0, 0, 0, p.pitch_lim);
				pid_set_parameters(&offtrack_controller, p.xtrack_p, 0, 0, 0, 60.0f*M_DEG_TO_RAD); //TODO: remove hardcoded value
>>>>>>> dd054260

					if (pos_updated) {
						orb_copy(ORB_ID(vehicle_global_position), global_pos_sub, &global_pos);
					}

					if (global_sp_updated) {
						orb_copy(ORB_ID(vehicle_global_position_setpoint), global_setpoint_sub, &global_setpoint);

						start_pos = global_pos; //for now using the current position as the startpoint (= approx. last waypoint because the setpoint switch occurs at the waypoint)
						global_sp_updated_set_once = true;
						psi_track = get_bearing_to_next_waypoint((double)global_pos.lat / (double)1e7d, (double)global_pos.lon / (double)1e7d,
								(double)global_setpoint.lat / (double)1e7d, (double)global_setpoint.lon / (double)1e7d);
						printf("psi_track: %0.4f\n", (double)psi_track);
					}

<<<<<<< HEAD
					/* simple horizontal control, execute if line between wps is known */
					if(global_sp_updated_set_once)
					{
		//				if (counter % 100 == 0)
		//					printf("lat_sp %d, ln_sp %d, lat: %d, lon: %d\n", global_setpoint.lat, global_setpoint.lon, global_pos.lat, global_pos.lon);
						
						/* calculate crosstrack error */
						// Only the case of a straight line track following handled so far
						 int distance_res = get_distance_to_line(&xtrack_err, (double)global_pos.lat / (double)1e7d, (double)global_pos.lon / (double)1e7d,
								(double)start_pos.lat / (double)1e7d, (double)start_pos.lon / (double)1e7d,
								(double)global_setpoint.lat / (double)1e7d, (double)global_setpoint.lon / (double)1e7d);

						if(!(distance_res != OK || xtrack_err.past_end)) {
=======
			/* Simple Horizontal Control */
			if(global_sp_updated_set_once)
			{
//				if (counter % 100 == 0)
//					printf("lat_sp %d, ln_sp %d, lat: %d, lon: %d\n", global_setpoint.lat, global_setpoint.lon, global_pos.lat, global_pos.lon);
				
				/* calculate crosstrack error */
				// Only the case of a straight line track following handled so far
				 int distance_res = get_distance_to_line(&xtrack_err, (double)global_pos.lat / (double)1e7d, (double)global_pos.lon / (double)1e7d,
						(double)start_pos.lat / (double)1e7d, (double)start_pos.lon / (double)1e7d,
						(double)global_setpoint.lat / (double)1e7d, (double)global_setpoint.lon / (double)1e7d);
>>>>>>> dd054260

							float delta_psi_c = -p.xtrack_p * xtrack_err.distance; //(-) because z axis points downwards

<<<<<<< HEAD
							if(delta_psi_c > 60.0f*M_DEG_TO_RAD_F)
								delta_psi_c = 60.0f*M_DEG_TO_RAD_F;

							if(delta_psi_c < -60.0f*M_DEG_TO_RAD_F)
								delta_psi_c = -60.0f*M_DEG_TO_RAD_F;

							float psi_c = psi_track + delta_psi_c;
=======
					float delta_psi_c = -pid_calculate(&offtrack_controller, 0, xtrack_err.distance, 0.0f, 0.0f); //p.xtrack_p * xtrack_err.distance; //(-) because z axis points downwards
>>>>>>> dd054260

							float psi_e = psi_c - att.yaw;

							/* shift error to prevent wrapping issues */
							psi_e = _wrap_pi(psi_e);

							/* calculate roll setpoint, do this artificially around zero */
							attitude_setpoint.roll_body = pid_calculate(&heading_controller, psi_e, 0.0f, 0.0f, 0.0f);

<<<<<<< HEAD
		//					if (counter % 100 == 0)
		//						printf("xtrack_err.distance: %0.4f, delta_psi_c: %0.4f\n",xtrack_err.distance, delta_psi_c);
						}
						else {
							if (counter % 100 == 0)
								printf("distance_res: %d, past_end %d\n", distance_res, xtrack_err.past_end);
						}
=======
					/* calculate roll setpoint, do this artificially around zero */
					//TODO: psi rate loop incomplete
					float delta_psi_rate_c = pid_calculate(&heading_controller, psi_e, 0.0f, 0.0f, 0.0f);
					float psi_rate_track = 0; //=V_gr/r_track , this will be needed for implementation of arc following
					float psi_rate_c = delta_psi_rate_c + psi_rate_track;

					//TODO limit turn rate

					float psi_rate_e = psi_rate_c - att.yawspeed;

					float psi_rate_e_scaled = psi_rate_e * sqrtf(pow(global_pos.vx,2) + pow(global_pos.vy,2)) / 9.81f; //* V_gr / g

					attitude_setpoint.roll_body = pid_calculate(&heading_rate_controller, psi_rate_e_scaled, 0.0f, 0.0f, deltaT);
>>>>>>> dd054260

						// XXX SIMPLE ALTITUDE, BUT NO SPEED CONTROL
						if (pos_updated) {
							//TODO: take care of relative vs. ab. altitude
							attitude_setpoint.pitch_body = pid_calculate(&altitude_controller, global_setpoint.altitude, global_pos.alt, 0.0f, 0.0f);
						}

						// XXX need speed control
						attitude_setpoint.thrust = 0.7f;

						/* publish the attitude setpoint */
						orb_publish(ORB_ID(vehicle_attitude_setpoint), attitude_setpoint_pub, &attitude_setpoint);

						/* measure in what intervals the controller runs */
						perf_count(fw_interval_perf);

					} else {
						// XXX no setpoint, decent default needed (loiter?)
					}
				}
			}
		}

		printf("[fixedwing_pos_control] exiting.\n");
		thread_running = false;


		close(attitude_setpoint_pub);

		fflush(stdout);
		exit(0);

		return 0;

}

/* Startup Functions */

static void
usage(const char *reason)
{
	if (reason)
		fprintf(stderr, "%s\n", reason);
	fprintf(stderr, "usage: fixedwing_pos_control {start|stop|status}\n\n");
	exit(1);
}

/**
 * The deamon app only briefly exists to start
 * the background job. The stack size assigned in the
 * Makefile does only apply to this management task.
 *
 * The actual stack size should be set in the call
 * to task_create().
 */
int fixedwing_pos_control_main(int argc, char *argv[])
{
	if (argc < 1)
		usage("missing command");

	if (!strcmp(argv[1], "start")) {

		if (thread_running) {
			printf("fixedwing_pos_control already running\n");
			/* this is not an error */
			exit(0);
		}

		thread_should_exit = false;
		deamon_task = task_spawn("fixedwing_pos_control",
					 SCHED_DEFAULT,
					 SCHED_PRIORITY_MAX - 20,
					 2048,
					 fixedwing_pos_control_thread_main,
					 (argv) ? (const char **)&argv[2] : (const char **)NULL);
		thread_running = true;
		exit(0);
	}

	if (!strcmp(argv[1], "stop")) {
		thread_should_exit = true;
		exit(0);
	}

	if (!strcmp(argv[1], "status")) {
		if (thread_running) {
			printf("\tfixedwing_pos_control is running\n");
		} else {
			printf("\tfixedwing_pos_control not started\n");
		}
		exit(0);
	}

	usage("unrecognized command");
	exit(1);
}<|MERGE_RESOLUTION|>--- conflicted
+++ resolved
@@ -229,12 +229,16 @@
 		struct fw_pos_control_param_handles h;
 
 		PID_t heading_controller;
+		PID_t heading_rate_controller;
+		PID_t offtrack_controller;
 		PID_t altitude_controller;
 
 		parameters_init(&h);
 		parameters_update(&h, &p);
-		pid_init(&heading_controller, p.heading_p, 0.0f, 0.0f, 0.0f,p.roll_lim,PID_MODE_DERIVATIV_NONE);
-		pid_init(&altitude_controller, p.altitude_p, 0.0f, 0.0f, 0.0f,p.pitch_lim,PID_MODE_DERIVATIV_NONE);
+		pid_init(&heading_controller, p.heading_p, 0.0f, 0.0f, 0.0f, 10000.0f, PID_MODE_DERIVATIV_NONE); //arbitrary high limit
+		pid_init(&heading_rate_controller, p.headingr_p, p.headingr_i, 0.0f, 0.0f, p.roll_lim, PID_MODE_DERIVATIV_NONE);
+		pid_init(&altitude_controller, p.altitude_p, 0.0f, 0.0f, 0.0f, p.pitch_lim, PID_MODE_DERIVATIV_NONE);
+		pid_init(&offtrack_controller, p.xtrack_p, 0.0f, 0.0f, 0.0f , 60.0f*M_DEG_TO_RAD, PID_MODE_DERIVATIV_NONE); //TODO: remove hardcoded value
 
 		/* error and performance monitoring */
 		perf_counter_t fw_interval_perf = perf_alloc(PC_INTERVAL, "fixedwing_pos_control_interval");
@@ -260,11 +264,12 @@
 
 					/* update parameters from storage */
 					parameters_update(&h, &p);
-					pid_set_parameters(&heading_controller, p.heading_p, 0, 0, 0, p.roll_lim);
+					pid_set_parameters(&heading_controller, p.heading_p, 0, 0, 0, 10000.0f); //arbitrary high limit
+					pid_set_parameters(&heading_rate_controller, p.headingr_p, p.headingr_i, 0, 0, p.roll_lim);
 					pid_set_parameters(&altitude_controller, p.altitude_p, 0, 0, 0, p.pitch_lim);
+					pid_set_parameters(&offtrack_controller, p.xtrack_p, 0, 0, 0, 60.0f*M_DEG_TO_RAD); //TODO: remove hardcoded value
 				}
 
-<<<<<<< HEAD
 				/* only run controller if attitude changed */
 				if (fds[1].revents & POLLIN) {
 
@@ -276,36 +281,11 @@
 
 					/* load local copies */
 					orb_copy(ORB_ID(vehicle_attitude), att_sub, &att);
-=======
-			PID_t heading_controller;
-			PID_t heading_rate_controller;
-			PID_t offtrack_controller;
-			PID_t altitude_controller;
-
-			static uint64_t last_run = 0;
-			const float deltaT = (hrt_absolute_time() - last_run) / 1000000.0f;
-			last_run = hrt_absolute_time();
-
-			if(!initialized)
-			{
-				parameters_init(&h);
-				parameters_update(&h, &p);
-				pid_init(&heading_controller, p.heading_p, 0.0f, 0.0f, 0.0f, 10000.0f, PID_MODE_DERIVATIV_NONE); //arbitrary high limit
-				pid_init(&heading_rate_controller, p.headingr_p, p.headingr_i, 0.0f, 0.0f, p.roll_lim, PID_MODE_DERIVATIV_NONE);
-				pid_init(&altitude_controller, p.altitude_p, 0.0f, 0.0f, 0.0f, p.pitch_lim, PID_MODE_DERIVATIV_NONE);
-				pid_init(&offtrack_controller, p.xtrack_p, 0.0f, 0.0f, 0.0f , 60.0f*M_DEG_TO_RAD, PID_MODE_DERIVATIV_NONE); //TODO: remove hardcoded value
-				initialized = true;
-			}
-
-			/* load new parameters with lower rate */
-			if (counter % 100 == 0) {
-				/* update parameters from storage */
-				parameters_update(&h, &p);
-				pid_set_parameters(&heading_controller, p.heading_p, 0, 0, 0, 10000.0f); //arbitrary high limit
-				pid_set_parameters(&heading_rate_controller, p.headingr_p, p.headingr_i, 0, 0, p.roll_lim);
-				pid_set_parameters(&altitude_controller, p.altitude_p, 0, 0, 0, p.pitch_lim);
-				pid_set_parameters(&offtrack_controller, p.xtrack_p, 0, 0, 0, 60.0f*M_DEG_TO_RAD); //TODO: remove hardcoded value
->>>>>>> dd054260
+
+					static uint64_t last_run = 0;
+					const float deltaT = (hrt_absolute_time() - last_run) / 1000000.0f;
+					last_run = hrt_absolute_time();
+
 
 					if (pos_updated) {
 						orb_copy(ORB_ID(vehicle_global_position), global_pos_sub, &global_pos);
@@ -321,47 +301,23 @@
 						printf("psi_track: %0.4f\n", (double)psi_track);
 					}
 
-<<<<<<< HEAD
-					/* simple horizontal control, execute if line between wps is known */
+					/* Simple Horizontal Control */
 					if(global_sp_updated_set_once)
 					{
 		//				if (counter % 100 == 0)
 		//					printf("lat_sp %d, ln_sp %d, lat: %d, lon: %d\n", global_setpoint.lat, global_setpoint.lon, global_pos.lat, global_pos.lon);
-						
+
 						/* calculate crosstrack error */
 						// Only the case of a straight line track following handled so far
-						 int distance_res = get_distance_to_line(&xtrack_err, (double)global_pos.lat / (double)1e7d, (double)global_pos.lon / (double)1e7d,
+						int distance_res = get_distance_to_line(&xtrack_err, (double)global_pos.lat / (double)1e7d, (double)global_pos.lon / (double)1e7d,
 								(double)start_pos.lat / (double)1e7d, (double)start_pos.lon / (double)1e7d,
 								(double)global_setpoint.lat / (double)1e7d, (double)global_setpoint.lon / (double)1e7d);
 
 						if(!(distance_res != OK || xtrack_err.past_end)) {
-=======
-			/* Simple Horizontal Control */
-			if(global_sp_updated_set_once)
-			{
-//				if (counter % 100 == 0)
-//					printf("lat_sp %d, ln_sp %d, lat: %d, lon: %d\n", global_setpoint.lat, global_setpoint.lon, global_pos.lat, global_pos.lon);
-				
-				/* calculate crosstrack error */
-				// Only the case of a straight line track following handled so far
-				 int distance_res = get_distance_to_line(&xtrack_err, (double)global_pos.lat / (double)1e7d, (double)global_pos.lon / (double)1e7d,
-						(double)start_pos.lat / (double)1e7d, (double)start_pos.lon / (double)1e7d,
-						(double)global_setpoint.lat / (double)1e7d, (double)global_setpoint.lon / (double)1e7d);
->>>>>>> dd054260
-
-							float delta_psi_c = -p.xtrack_p * xtrack_err.distance; //(-) because z axis points downwards
-
-<<<<<<< HEAD
-							if(delta_psi_c > 60.0f*M_DEG_TO_RAD_F)
-								delta_psi_c = 60.0f*M_DEG_TO_RAD_F;
-
-							if(delta_psi_c < -60.0f*M_DEG_TO_RAD_F)
-								delta_psi_c = -60.0f*M_DEG_TO_RAD_F;
+
+							float delta_psi_c = -pid_calculate(&offtrack_controller, 0, xtrack_err.distance, 0.0f, 0.0f); //p.xtrack_p * xtrack_err.distance; //(-) because z axis points downwards
 
 							float psi_c = psi_track + delta_psi_c;
-=======
-					float delta_psi_c = -pid_calculate(&offtrack_controller, 0, xtrack_err.distance, 0.0f, 0.0f); //p.xtrack_p * xtrack_err.distance; //(-) because z axis points downwards
->>>>>>> dd054260
 
 							float psi_e = psi_c - att.yaw;
 
@@ -369,9 +325,19 @@
 							psi_e = _wrap_pi(psi_e);
 
 							/* calculate roll setpoint, do this artificially around zero */
-							attitude_setpoint.roll_body = pid_calculate(&heading_controller, psi_e, 0.0f, 0.0f, 0.0f);
-
-<<<<<<< HEAD
+							//TODO: psi rate loop incomplete
+							float delta_psi_rate_c = pid_calculate(&heading_controller, psi_e, 0.0f, 0.0f, 0.0f);
+							float psi_rate_track = 0; //=V_gr/r_track , this will be needed for implementation of arc following
+							float psi_rate_c = delta_psi_rate_c + psi_rate_track;
+
+							//TODO limit turn rate
+
+							float psi_rate_e = psi_rate_c - att.yawspeed;
+
+							float psi_rate_e_scaled = psi_rate_e * sqrtf(pow(global_pos.vx,2) + pow(global_pos.vy,2)) / 9.81f; //* V_gr / g
+
+							attitude_setpoint.roll_body = pid_calculate(&heading_rate_controller, psi_rate_e_scaled, 0.0f, 0.0f, deltaT);
+
 		//					if (counter % 100 == 0)
 		//						printf("xtrack_err.distance: %0.4f, delta_psi_c: %0.4f\n",xtrack_err.distance, delta_psi_c);
 						}
@@ -379,26 +345,14 @@
 							if (counter % 100 == 0)
 								printf("distance_res: %d, past_end %d\n", distance_res, xtrack_err.past_end);
 						}
-=======
-					/* calculate roll setpoint, do this artificially around zero */
-					//TODO: psi rate loop incomplete
-					float delta_psi_rate_c = pid_calculate(&heading_controller, psi_e, 0.0f, 0.0f, 0.0f);
-					float psi_rate_track = 0; //=V_gr/r_track , this will be needed for implementation of arc following
-					float psi_rate_c = delta_psi_rate_c + psi_rate_track;
-
-					//TODO limit turn rate
-
-					float psi_rate_e = psi_rate_c - att.yawspeed;
-
-					float psi_rate_e_scaled = psi_rate_e * sqrtf(pow(global_pos.vx,2) + pow(global_pos.vy,2)) / 9.81f; //* V_gr / g
-
-					attitude_setpoint.roll_body = pid_calculate(&heading_rate_controller, psi_rate_e_scaled, 0.0f, 0.0f, deltaT);
->>>>>>> dd054260
-
-						// XXX SIMPLE ALTITUDE, BUT NO SPEED CONTROL
-						if (pos_updated) {
+
+						/* Very simple Altitude Control */
+						if(pos_updated)
+						{
+
 							//TODO: take care of relative vs. ab. altitude
 							attitude_setpoint.pitch_body = pid_calculate(&altitude_controller, global_setpoint.altitude, global_pos.alt, 0.0f, 0.0f);
+
 						}
 
 						// XXX need speed control
