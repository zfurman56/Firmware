/****************************************************************************
 *
<<<<<<< HEAD
 *   Copyright (c) 2013-2014 PX4 Development Team. All rights reserved.
=======
 *   Copyright (c) 2013, 2014 PX4 Development Team. All rights reserved.
>>>>>>> 36495cdb
 *
 * Redistribution and use in source and binary forms, with or without
 * modification, are permitted provided that the following conditions
 * are met:
 *
 * 1. Redistributions of source code must retain the above copyright
 *    notice, this list of conditions and the following disclaimer.
 * 2. Redistributions in binary form must reproduce the above copyright
 *    notice, this list of conditions and the following disclaimer in
 *    the documentation and/or other materials provided with the
 *    distribution.
 * 3. Neither the name PX4 nor the names of its contributors may be
 *    used to endorse or promote products derived from this software
 *    without specific prior written permission.
 *
 * THIS SOFTWARE IS PROVIDED BY THE COPYRIGHT HOLDERS AND CONTRIBUTORS
 * "AS IS" AND ANY EXPRESS OR IMPLIED WARRANTIES, INCLUDING, BUT NOT
 * LIMITED TO, THE IMPLIED WARRANTIES OF MERCHANTABILITY AND FITNESS
 * FOR A PARTICULAR PURPOSE ARE DISCLAIMED. IN NO EVENT SHALL THE
 * COPYRIGHT OWNER OR CONTRIBUTORS BE LIABLE FOR ANY DIRECT, INDIRECT,
 * INCIDENTAL, SPECIAL, EXEMPLARY, OR CONSEQUENTIAL DAMAGES (INCLUDING,
 * BUT NOT LIMITED TO, PROCUREMENT OF SUBSTITUTE GOODS OR SERVICES; LOSS
 * OF USE, DATA, OR PROFITS; OR BUSINESS INTERRUPTION) HOWEVER CAUSED
 * AND ON ANY THEORY OF LIABILITY, WHETHER IN CONTRACT, STRICT
 * LIABILITY, OR TORT (INCLUDING NEGLIGENCE OR OTHERWISE) ARISING IN
 * ANY WAY OUT OF THE USE OF THIS SOFTWARE, EVEN IF ADVISED OF THE
 * POSSIBILITY OF SUCH DAMAGE.
 *
 ****************************************************************************/
/**
 * @file navigator_main.cpp
 * Implementation of the main navigation state machine.
 *
 * Handles mission items, geo fencing and failsafe navigation behavior.
 * Published the position setpoint triplet for the position controller.
 *
 * @author Lorenz Meier <lm@inf.ethz.ch>
 * @author Jean Cyr <jean.m.cyr@gmail.com>
 * @author Julian Oes <julian@oes.ch>
 * @author Anton Babushkin <anton.babushkin@me.com>
 */

#include <nuttx/config.h>

#include <stdio.h>
#include <stdlib.h>
#include <string.h>
#include <unistd.h>
#include <fcntl.h>
#include <errno.h>
#include <math.h>
#include <poll.h>
#include <time.h>
#include <sys/ioctl.h>
#include <sys/types.h>
#include <sys/stat.h>

#include <drivers/device/device.h>
#include <drivers/drv_hrt.h>
#include <arch/board/board.h>

#include <uORB/uORB.h>
#include <uORB/topics/vehicle_global_position.h>
#include <uORB/topics/home_position.h>
#include <uORB/topics/position_setpoint_triplet.h>
#include <uORB/topics/vehicle_status.h>
#include <uORB/topics/vehicle_control_mode.h>
#include <uORB/topics/parameter_update.h>
#include <uORB/topics/mission.h>
#include <uORB/topics/fence.h>
#include <uORB/topics/navigation_capabilities.h>

#include <systemlib/param/param.h>
#include <systemlib/err.h>
#include <systemlib/state_table.h>
#include <systemlib/perf_counter.h>
#include <systemlib/systemlib.h>
#include <geo/geo.h>
#include <dataman/dataman.h>
#include <mathlib/mathlib.h>
#include <mavlink/mavlink_log.h>

#include "mission.h"
#include "rtl.h"
#include "mission_feasibility_checker.h"
#include "geofence.h"


/* oddly, ERROR is not defined for c++ */
#ifdef ERROR
# undef ERROR
#endif
static const int ERROR = -1;

/**
 * navigator app start / stop handling function
 *
 * @ingroup apps
 */
extern "C" __EXPORT int navigator_main(int argc, char *argv[]);

class Navigator : public StateTable
{
public:
	/**
	 * Constructor
	 */
	Navigator();

	/**
	 * Destructor, also kills the navigators task.
	 */
	~Navigator();

	/**
	* Start the navigator task.
	 *
	 * @return		OK on success.
	 */
	int		start();

	/**
	 * Display the navigator status.
	 */
	void		status();

	/**
	 * Add point to geofence
	 */
	void		add_fence_point(int argc, char *argv[]);

	/**
	 * Load fence from file
	 */
	void		load_fence_from_file(const char *filename);

private:

	bool		_task_should_exit;		/**< if true, sensor task should exit */
	int		_navigator_task;		/**< task handle for sensor task */

	int		_mavlink_fd;			/**< the file descriptor to send messages over mavlink */

	int		_global_pos_sub;		/**< global position subscription */
	int		_home_pos_sub;			/**< home position subscription */
	int		_vstatus_sub;			/**< vehicle status subscription */
	int		_params_sub;			/**< notification of parameter updates */
	int		_offboard_mission_sub;		/**< notification of offboard mission updates */
	int 		_onboard_mission_sub;		/**< notification of onboard mission updates */
	int		_capabilities_sub;		/**< notification of vehicle capabilities updates */
	int		_control_mode_sub;		/**< vehicle control mode subscription */

	orb_advert_t	_pos_sp_triplet_pub;		/**< publish position setpoint triplet */

	vehicle_status_s				_vstatus;		/**< vehicle status */
	vehicle_control_mode_s				_control_mode;		/**< vehicle control mode */
	vehicle_global_position_s			_global_pos;		/**< global vehicle position */
	home_position_s					_home_pos;		/**< home position for RTL */
	mission_item_s 					_mission_item;		/**< current mission item */
	navigation_capabilities_s			_nav_caps;		/**< navigation capabilities */
	position_setpoint_triplet_s			_pos_sp_triplet;	/**< triplet of position setpoints */

	bool 		_mission_item_valid;		/**< flags if the current mission item is valid */

	perf_counter_t	_loop_perf;			/**< loop performance counter */

	Geofence	_geofence;			/**< class that handles the geofence */
	bool		_geofence_violation_warning_sent; /**< prevents spaming to mavlink */

	bool		_fence_valid;			/**< flag if fence is valid */
	bool		_inside_fence;			/**< vehicle is inside fence */


	Mission		_mission;			/**< class that handles the missions */

	RTL 		_rtl;				/**< class that handles RTL */

	bool		_waypoint_position_reached;	/**< flags if the position of the mission item has been reached */
	bool		_waypoint_yaw_reached;		/**< flags if the yaw position of the mission item has been reached */
	uint64_t	_time_first_inside_orbit;	/**< the time when we were first in the acceptance radius of the mission item */

	MissionFeasibilityChecker			missionFeasiblityChecker; /**< class that checks if a mission is feasible */

	bool		_update_triplet;		/**< flags if position setpoint triplet needs to be published */

	struct {
		float acceptance_radius;
		float loiter_radius;
		int onboard_mission_enabled;
		float takeoff_alt;
	}		_parameters;			/**< local copies of parameters */

	struct {
		param_t acceptance_radius;
		param_t loiter_radius;
		param_t onboard_mission_enabled;
		param_t takeoff_alt;
	}		_parameter_handles;		/**< handles for parameters */

	enum Event {
		EVENT_NONE_REQUESTED,
		EVENT_LOITER_REQUESTED,
		EVENT_MISSION_REQUESTED,
		EVENT_RTL_REQUESTED,
		EVENT_TAKEN_OFF,
		EVENT_LANDED,
		EVENT_MISSION_CHANGED,
		EVENT_HOME_POSITION_CHANGED,
		EVENT_MISSION_ITEM_REACHED,
		MAX_EVENT
	};						/**< possible events that can be thrown at state machine */

	/**
	 * State machine transition table
	 */
	static StateTable::Tran const myTable[NAV_STATE_MAX][MAX_EVENT];

	/**
	 * Update our local parameter cache.
	 */
	void		parameters_update();

	/**
	 * Retrieve global position
	 */
	void		global_position_update();

	/**
	 * Retrieve home position
	 */
	void		home_position_update();

	/**
	 * Retreive navigation capabilities
	 */
	void		navigation_capabilities_update();

	/**
	 * Retrieve offboard mission.
	 */
	void		offboard_mission_update();

	/**
	 * Retrieve onboard mission.
	 */
	void		onboard_mission_update();

	/**
	 * Retrieve vehicle status
	 */
	void		vehicle_status_update();

	/**
	 * Retrieve vehicle control mode
	 */
	void		vehicle_control_mode_update();

	/**
	 * Shim for calling task_main from task_create.
	 */
	static void	task_main_trampoline(int argc, char *argv[]);

	/**
	 * Main task.
	 */
	void		task_main();

	/**
	 * Functions that are triggered when a new state is entered.
	 */
	bool		start_none_on_ground();
	bool		start_none_in_air();
	bool		start_auto_on_ground();
	bool		start_loiter();
	bool		start_mission();
	bool		advance_mission();
	bool		start_rtl();
	bool		advance_rtl();
	bool		start_land();

	/**
	 * Reset all "mission item reached" flags.
	 */
	void		reset_reached();

	/**
	 * Check if current mission item has been reached.
	 */
	bool		check_mission_item_reached();

	/**
	 * Set mission items by accessing the mission class.
	 * If failing, tell the state machine to loiter.
	 */
	bool		set_mission_items();

	/**
	 * Set a RTL item by accessing the RTL class.
	 * If failing, tell the state machine to loiter.
	 */
	void		set_rtl_item();

	/**
	 * Translate mission item to a position setpoint.
	 */
	void		mission_item_to_position_setpoint(const mission_item_s *item, position_setpoint_s *sp);

	/**
	 * Publish a new position setpoint triplet for position controllers
	 */
	void		publish_position_setpoint_triplet();
};

namespace navigator
{

/* oddly, ERROR is not defined for c++ */
#ifdef ERROR
# undef ERROR
#endif
static const int ERROR = -1;

Navigator	*g_navigator;
}

Navigator::Navigator() :

	/* state machine transition table */
	StateTable(&myTable[0][0], NAV_STATE_MAX, MAX_EVENT),
	_task_should_exit(false),
	_navigator_task(-1),
	_mavlink_fd(-1),
	_global_pos_sub(-1),
	_home_pos_sub(-1),
	_vstatus_sub(-1),
	_params_sub(-1),
	_offboard_mission_sub(-1),
	_onboard_mission_sub(-1),
	_capabilities_sub(-1),
	_control_mode_sub(-1),
	_pos_sp_triplet_pub(-1),
	_vstatus({}),
	_control_mode({}),
	_global_pos({}),
	_home_pos({}),
	_mission_item({}),
	_nav_caps({}),
	_pos_sp_triplet({}),
	_mission_item_valid(false),
	_loop_perf(perf_alloc(PC_ELAPSED, "navigator")),
	_geofence({}),
	_geofence_violation_warning_sent(false),
	_fence_valid(false),
	_inside_fence(true),
	_mission({}),
	_rtl({}),
	_waypoint_position_reached(false),
	_waypoint_yaw_reached(false),
	_time_first_inside_orbit(0),
	_update_triplet(false),
	_parameters({}),
	_parameter_handles({})
{
	_parameter_handles.acceptance_radius = param_find("NAV_ACCEPT_RAD");
	_parameter_handles.loiter_radius = param_find("NAV_LOITER_RAD");
	_parameter_handles.onboard_mission_enabled = param_find("NAV_ONB_MIS_EN");
	_parameter_handles.takeoff_alt = param_find("NAV_TAKEOFF_ALT");

	/* Initialize state machine */
	myState = NAV_STATE_NONE_ON_GROUND;

	start_none_on_ground();
}

Navigator::~Navigator()
{
	if (_navigator_task != -1) {

		/* task wakes up every 100ms or so at the longest */
		_task_should_exit = true;

		/* wait for a second for the task to quit at our request */
		unsigned i = 0;

		do {
			/* wait 20ms */
			usleep(20000);

			/* if we have given up, kill it */
			if (++i > 50) {
				task_delete(_navigator_task);
				break;
			}
		} while (_navigator_task != -1);
	}

	navigator::g_navigator = nullptr;
}

void
Navigator::parameters_update()
{
	/* read from param to clear updated flag */
	struct parameter_update_s update;
	orb_copy(ORB_ID(parameter_update), _params_sub, &update);

	param_get(_parameter_handles.acceptance_radius, &(_parameters.acceptance_radius));
	param_get(_parameter_handles.loiter_radius, &(_parameters.loiter_radius));
	param_get(_parameter_handles.onboard_mission_enabled, &(_parameters.onboard_mission_enabled));
	param_get(_parameter_handles.takeoff_alt, &(_parameters.takeoff_alt));	

	_mission.set_onboard_mission_allowed((bool)_parameters.onboard_mission_enabled);

	_geofence.updateParams();
}

void
Navigator::global_position_update()
{
	orb_copy(ORB_ID(vehicle_global_position), _global_pos_sub, &_global_pos);
}

void
Navigator::home_position_update()
{
	orb_copy(ORB_ID(home_position), _home_pos_sub, &_home_pos);

	_rtl.set_home_position(&_home_pos);
}

void
Navigator::navigation_capabilities_update()
{
	orb_copy(ORB_ID(navigation_capabilities), _capabilities_sub, &_nav_caps);
}


void
Navigator::offboard_mission_update()
{
	struct mission_s offboard_mission;

	if (orb_copy(ORB_ID(offboard_mission), _offboard_mission_sub, &offboard_mission) == OK) {

		/* Check mission feasibility, for now do not handle the return value,
		 * however warnings are issued to the gcs via mavlink from inside the MissionFeasiblityChecker */
		dm_item_t dm_current;

		if (offboard_mission.dataman_id == 0) {
			dm_current = DM_KEY_WAYPOINTS_OFFBOARD_0;

		} else {
			dm_current = DM_KEY_WAYPOINTS_OFFBOARD_1;
		}

		missionFeasiblityChecker.checkMissionFeasible(_vstatus.is_rotary_wing, dm_current, (size_t)offboard_mission.count, _geofence);

		_mission.set_offboard_dataman_id(offboard_mission.dataman_id);

		_mission.set_offboard_mission_count(offboard_mission.count);
		_mission.command_current_offboard_mission_index(offboard_mission.current_index);

	} else {
		_mission.set_offboard_mission_count(0);
		_mission.command_current_offboard_mission_index(0);
	}
}

void
Navigator::onboard_mission_update()
{
	struct mission_s onboard_mission;

	if (orb_copy(ORB_ID(onboard_mission), _onboard_mission_sub, &onboard_mission) == OK) {

		_mission.set_onboard_mission_count(onboard_mission.count);
		_mission.command_current_onboard_mission_index(onboard_mission.current_index);

	} else {
		_mission.set_onboard_mission_count(0);
		_mission.command_current_onboard_mission_index(0);
	}
}

void
Navigator::vehicle_status_update()
{
	if (orb_copy(ORB_ID(vehicle_status), _vstatus_sub, &_vstatus) != OK) {
		/* in case the commander is not be running */
		_vstatus.arming_state = ARMING_STATE_STANDBY;
	}
}

void
Navigator::vehicle_control_mode_update()
{
	if (orb_copy(ORB_ID(vehicle_control_mode), _control_mode_sub, &_control_mode) != OK) {
		/* in case the commander is not be running */
		_control_mode.flag_control_auto_enabled = false;
		_control_mode.flag_armed = false;
	}
}

void
Navigator::task_main_trampoline(int argc, char *argv[])
{
	navigator::g_navigator->task_main();
}

void
Navigator::task_main()
{
	/* inform about start */
	warnx("Initializing..");

	_mavlink_fd = open(MAVLINK_LOG_DEVICE, 0);

	/* Try to load the geofence:
	 * if /fs/microsd/etc/geofence.txt load from this file
	 * else clear geofence data in datamanager
	 */
	struct stat buffer;

	if (stat(GEOFENCE_FILENAME, &buffer) == 0) {
		warnx("Try to load geofence.txt");
		_geofence.loadFromFile(GEOFENCE_FILENAME);

	} else {
		if (_geofence.clearDm() > 0)
			warnx("Geofence cleared");
		else
			warnx("Could not clear geofence");
	}

	/*
	 * do subscriptions
	 */
	_global_pos_sub = orb_subscribe(ORB_ID(vehicle_global_position));
	_offboard_mission_sub = orb_subscribe(ORB_ID(offboard_mission));
	_onboard_mission_sub = orb_subscribe(ORB_ID(onboard_mission));
	_capabilities_sub = orb_subscribe(ORB_ID(navigation_capabilities));
	_vstatus_sub = orb_subscribe(ORB_ID(vehicle_status));
	_control_mode_sub = orb_subscribe(ORB_ID(vehicle_control_mode));
	_params_sub = orb_subscribe(ORB_ID(parameter_update));
	_home_pos_sub = orb_subscribe(ORB_ID(home_position));

	/* copy all topics first time */
	vehicle_status_update();
	vehicle_control_mode_update();
	parameters_update();
	global_position_update();
	home_position_update();
	navigation_capabilities_update();
	offboard_mission_update();
	onboard_mission_update();

	/* rate limit position updates to 50 Hz */
	orb_set_interval(_global_pos_sub, 20);

	hrt_abstime mavlink_open_time = 0;
	const hrt_abstime mavlink_open_interval = 500000;

	/* wakeup source(s) */
	struct pollfd fds[8];

	/* Setup of loop */
	fds[0].fd = _params_sub;
	fds[0].events = POLLIN;
	fds[1].fd = _global_pos_sub;
	fds[1].events = POLLIN;
	fds[2].fd = _home_pos_sub;
	fds[2].events = POLLIN;
	fds[3].fd = _capabilities_sub;
	fds[3].events = POLLIN;
	fds[4].fd = _offboard_mission_sub;
	fds[4].events = POLLIN;
	fds[5].fd = _onboard_mission_sub;
	fds[5].events = POLLIN;
	fds[6].fd = _vstatus_sub;
	fds[6].events = POLLIN;
	fds[7].fd = _control_mode_sub;
	fds[7].events = POLLIN;

	while (!_task_should_exit) {

		/* wait for up to 100ms for data */
		int pret = poll(&fds[0], (sizeof(fds) / sizeof(fds[0])), 100);

		if (pret == 0) {
			/* timed out - periodic check for _task_should_exit, etc. */
			continue;

		} else if (pret < 0) {
			/* this is undesirable but not much we can do - might want to flag unhappy status */
			warn("poll error %d, %d", pret, errno);
			continue;
		}

		perf_begin(_loop_perf);

		if (_mavlink_fd < 0 && hrt_absolute_time() > mavlink_open_time) {
			/* try to reopen the mavlink log device with specified interval */
			mavlink_open_time = hrt_abstime() + mavlink_open_interval;
			_mavlink_fd = open(MAVLINK_LOG_DEVICE, 0);
		}

		/* vehicle control mode updated */
		if (fds[7].revents & POLLIN) {
			vehicle_control_mode_update();
		}

		/* vehicle status updated */
		if (fds[6].revents & POLLIN) {
			vehicle_status_update();

			/* commander requested new navigation mode, forward it to state machine */
			switch (_vstatus.set_nav_state) {
			case NAVIGATION_STATE_NONE:
				dispatch(EVENT_NONE_REQUESTED);
				break;

			case NAVIGATION_STATE_LOITER:
				dispatch(EVENT_LOITER_REQUESTED);
				break;

			case NAVIGATION_STATE_MISSION:
				dispatch(EVENT_MISSION_REQUESTED);
				break;

			case NAVIGATION_STATE_RTL:
				dispatch(EVENT_RTL_REQUESTED);
				break;

			case NAVIGATION_STATE_LAND:
				/* TODO: add and test this */
				// dispatch(EVENT_LAND_REQUESTED);
				break;

			default:
				warnx("ERROR: Requested navigation state not supported");
				break;
			}

			/* commander sets in-air/on-ground flag as well */
			if (_vstatus.condition_landed) {
				dispatch(EVENT_LANDED);
			} else {
				dispatch(EVENT_TAKEN_OFF);
			}
		}

		/* parameters updated */
		if (fds[0].revents & POLLIN) {
			parameters_update();
			/* note that these new parameters won't be in effect until a mission triplet is published again */
		}

		/* navigation capabilities updated */
		if (fds[3].revents & POLLIN) {
			navigation_capabilities_update();
		}

		/* offboard mission updated */
		if (fds[4].revents & POLLIN) {
			offboard_mission_update();
			/* TODO: check if mission really changed */
			dispatch(EVENT_MISSION_CHANGED);
		}

		/* onboard mission updated */
		if (fds[5].revents & POLLIN) {
			onboard_mission_update();
			/* TODO: check if mission really changed */
			dispatch(EVENT_MISSION_CHANGED);
		}

		/* home position updated */
		if (fds[2].revents & POLLIN) {
			home_position_update();
			/* TODO check if home position really changed */
			dispatch(EVENT_HOME_POSITION_CHANGED);
		}

		/* global position updated */
		if (fds[1].revents & POLLIN) {
			global_position_update();
			if (check_mission_item_reached()) {
				dispatch(EVENT_MISSION_ITEM_REACHED);
			}

			/* Check geofence violation */
			if (!_geofence.inside(&_global_pos)) {

				/* Issue a warning about the geofence violation once */
				if (!_geofence_violation_warning_sent) {
					mavlink_log_critical(_mavlink_fd, "#audio: Geofence violation");
					_geofence_violation_warning_sent = true;
				}
			} else {
				/* Reset the _geofence_violation_warning_sent field */
				_geofence_violation_warning_sent = false;
			}
		}

		if (_update_triplet ) {
			publish_position_setpoint_triplet();
			_update_triplet = false;
		}

		perf_end(_loop_perf);
	}

	warnx("exiting.");

	_navigator_task = -1;
	_exit(0);
}

int
Navigator::start()
{
	ASSERT(_navigator_task == -1);

	/* start the task */
	_navigator_task = task_spawn_cmd("navigator",
					 SCHED_DEFAULT,
					 SCHED_PRIORITY_MAX - 5,
					 2000,
					 (main_t)&Navigator::task_main_trampoline,
					 nullptr);

	if (_navigator_task < 0) {
		warn("task start failed");
		return -errno;
	}

	return OK;
}

void
Navigator::status()
{
	/* TODO: add this again */
	// warnx("Global position is %svalid", _global_pos_valid ? "" : "in");

	// if (_global_pos.global_valid) {
	// 	warnx("Longitude %5.5f degrees, latitude %5.5f degrees", _global_pos.lon, _global_pos.lat);
	// 	warnx("Altitude %5.5f meters, altitude above home %5.5f meters",
	// 	      (double)_global_pos.alt, (double)(_global_pos.alt - _home_pos.alt));
	// 	warnx("Ground velocity in m/s, N %5.5f, E %5.5f, D %5.5f",
	// 	      (double)_global_pos.vel_n, (double)_global_pos.vel_e, (double)_global_pos.vel_d);
	// 	warnx("Compass heading in degrees %5.5f", (double)(_global_pos.yaw * M_RAD_TO_DEG_F));
	// }

	if (_fence_valid) {
		warnx("Geofence is valid");
		/* TODO: needed? */
//		warnx("Vertex longitude latitude");
//		for (unsigned i = 0; i < _fence.count; i++)
//		warnx("%6u %9.5f %8.5f", i, (double)_fence.vertices[i].lon, (double)_fence.vertices[i].lat);

	} else {
		warnx("Geofence not set");
	}

	switch (myState) {
	case NAV_STATE_NONE_ON_GROUND:
		warnx("State: None on ground");
		break;

	case NAV_STATE_NONE_IN_AIR:
		warnx("State: None in air");
		break;

	case NAV_STATE_LOITER:
		warnx("State: Loiter");
		break;

	case NAV_STATE_MISSION:
		warnx("State: Mission");
		break;

	case NAV_STATE_RTL:
		warnx("State: RTL");
		break;

	case NAV_STATE_LAND:
		warnx("State: Land");
		break;

	default:
		warnx("State: Unknown");
		break;
	}
}

StateTable::Tran const Navigator::myTable[NAV_STATE_MAX][MAX_EVENT] = {
	{
		/* NAV_STATE_NONE_ON_GROUND */
		/* EVENT_NONE_REQUESTED */		{NO_ACTION, NAV_STATE_NONE_ON_GROUND},
		/* EVENT_LOITER_REQUESTED */		{NO_ACTION, NAV_STATE_NONE_ON_GROUND},
		/* EVENT_MISSION_REQUESTED */		{ACTION(&Navigator::start_auto_on_ground), NAV_STATE_AUTO_ON_GROUND},
		/* EVENT_RTL_REQUESTED */		{NO_ACTION, NAV_STATE_NONE_ON_GROUND},
		/* EVENT_TAKEN_OFF */			{ACTION(&Navigator::start_none_in_air), NAV_STATE_NONE_IN_AIR},
		/* EVENT_LANDED */			{NO_ACTION, NAV_STATE_NONE_ON_GROUND},
		/* EVENT_MISSION_CHANGED */		{NO_ACTION, NAV_STATE_NONE_ON_GROUND},
		/* EVENT_HOME_POSITION_CHANGED */	{NO_ACTION, NAV_STATE_NONE_ON_GROUND},
		/* EVENT_MISSION_ITEM_REACHED */	{NO_ACTION, NAV_STATE_NONE_ON_GROUND},
	},
	{
		/* NAV_STATE_NONE_IN_AIR */
		/* EVENT_NONE_REQUESTED */		{NO_ACTION, NAV_STATE_NONE_IN_AIR},
		/* EVENT_LOITER_REQUESTED */		{ACTION(&Navigator::start_loiter), NAV_STATE_LOITER},
		/* EVENT_MISSION_REQUESTED */		{ACTION(&Navigator::start_mission), NAV_STATE_MISSION},
		/* EVENT_RTL_REQUESTED */		{ACTION(&Navigator::start_rtl), NAV_STATE_RTL},
		/* EVENT_TAKEN_OFF */			{NO_ACTION, NAV_STATE_NONE_IN_AIR},
		/* EVENT_LANDED */			{ACTION(&Navigator::start_none_on_ground), NAV_STATE_NONE_ON_GROUND},
		/* EVENT_MISSION_CHANGED */		{NO_ACTION, NAV_STATE_NONE_IN_AIR},
		/* EVENT_HOME_POSITION_CHANGED */	{NO_ACTION, NAV_STATE_NONE_IN_AIR},
		/* EVENT_MISSION_ITEM_REACHED */	{NO_ACTION, NAV_STATE_NONE_IN_AIR},
	},
	{
		/* NAV_STATE_AUTO_ON_GROUND */
		/* EVENT_NONE_REQUESTED */		{NO_ACTION, NAV_STATE_AUTO_ON_GROUND},
		/* EVENT_LOITER_REQUESTED */		{NO_ACTION, NAV_STATE_AUTO_ON_GROUND},
		/* EVENT_MISSION_REQUESTED */		{NO_ACTION, NAV_STATE_AUTO_ON_GROUND},
		/* EVENT_RTL_REQUESTED */		{NO_ACTION, NAV_STATE_AUTO_ON_GROUND},
		/* EVENT_TAKEN_OFF */			{ACTION(&Navigator::start_mission), NAV_STATE_MISSION},
		/* EVENT_LANDED */			{NO_ACTION, NAV_STATE_AUTO_ON_GROUND},
		/* EVENT_MISSION_CHANGED */		{NO_ACTION, NAV_STATE_AUTO_ON_GROUND},
		/* EVENT_HOME_POSITION_CHANGED */	{NO_ACTION, NAV_STATE_AUTO_ON_GROUND},
		/* EVENT_MISSION_ITEM_REACHED */	{NO_ACTION, NAV_STATE_AUTO_ON_GROUND},
	},
	{
		/* NAV_STATE_LOITER */
		/* EVENT_NONE_REQUESTED */		{ACTION(&Navigator::start_none_in_air), NAV_STATE_NONE_IN_AIR},
		/* EVENT_LOITER_REQUESTED */		{NO_ACTION, NAV_STATE_LOITER},
		/* EVENT_MISSION_REQUESTED */		{ACTION(&Navigator::start_mission), NAV_STATE_MISSION},
		/* EVENT_RTL_REQUESTED */		{ACTION(&Navigator::start_rtl), NAV_STATE_RTL},
		/* EVENT_TAKEN_OFF */			{NO_ACTION, NAV_STATE_LOITER},
		/* EVENT_LANDED */			{NO_ACTION, NAV_STATE_LOITER},
		/* EVENT_MISSION_CHANGED */		{NO_ACTION, NAV_STATE_LOITER},
		/* EVENT_HOME_POSITION_CHANGED */	{NO_ACTION, NAV_STATE_LOITER},
		/* EVENT_MISSION_ITEM_REACHED */	{NO_ACTION, NAV_STATE_LOITER},
	},
	{
		/* NAV_STATE_MISSION */
		/* EVENT_NONE_REQUESTED */		{ACTION(&Navigator::start_none_in_air), NAV_STATE_NONE_IN_AIR},
		/* EVENT_LOITER_REQUESTED */		{ACTION(&Navigator::start_loiter), NAV_STATE_LOITER},
		/* EVENT_MISSION_REQUESTED */		{NO_ACTION, NAV_STATE_MISSION},
		/* EVENT_RTL_REQUESTED */		{ACTION(&Navigator::start_rtl), NAV_STATE_RTL},
		/* EVENT_TAKEN_OFF */			{NO_ACTION, NAV_STATE_MISSION},
		/* EVENT_LANDED */			{NO_ACTION, NAV_STATE_MISSION},
		/* EVENT_MISSION_CHANGED */		{ACTION(&Navigator::start_mission), NAV_STATE_MISSION},
		/* EVENT_HOME_POSITION_CHANGED */	{NO_ACTION, NAV_STATE_MISSION},
		/* EVENT_MISSION_ITEM_REACHED */	{ACTION(&Navigator::advance_mission), NAV_STATE_MISSION},
	},
	{
		/* NAV_STATE_RTL */
		/* EVENT_NONE_REQUESTED */		{ACTION(&Navigator::start_none_in_air), NAV_STATE_NONE_IN_AIR},
		/* EVENT_LOITER_REQUESTED */		{ACTION(&Navigator::start_loiter), NAV_STATE_LOITER},
		/* EVENT_MISSION_REQUESTED */		{ACTION(&Navigator::start_mission), NAV_STATE_MISSION},
		/* EVENT_RTL_REQUESTED */		{NO_ACTION, NAV_STATE_RTL},
		/* EVENT_TAKEN_OFF */			{NO_ACTION, NAV_STATE_RTL},
		/* EVENT_LANDED */			{NO_ACTION, NAV_STATE_RTL},
		/* EVENT_MISSION_CHANGED */		{NO_ACTION, NAV_STATE_RTL},
		/* EVENT_HOME_POSITION_CHANGED */	{ACTION(&Navigator::start_rtl), NAV_STATE_RTL},
		/* EVENT_MISSION_ITEM_REACHED */	{ACTION(&Navigator::advance_rtl), NAV_STATE_RTL},
	},
	{
		/* NAV_STATE_LAND */
		/* EVENT_NONE_REQUESTED */		{ACTION(&Navigator::start_none_in_air), NAV_STATE_NONE_IN_AIR},
		/* EVENT_LOITER_REQUESTED */		{ACTION(&Navigator::start_loiter), NAV_STATE_LOITER},
		/* EVENT_MISSION_REQUESTED */		{ACTION(&Navigator::start_mission), NAV_STATE_MISSION},
		/* EVENT_RTL_REQUESTED */		{ACTION(&Navigator::start_rtl), NAV_STATE_RTL},
		/* EVENT_TAKEN_OFF */			{NO_ACTION, NAV_STATE_LAND},
		/* EVENT_LANDED */			{ACTION(&Navigator::start_auto_on_ground), NAV_STATE_AUTO_ON_GROUND},
		/* EVENT_MISSION_CHANGED */		{NO_ACTION, NAV_STATE_LAND},
		/* EVENT_HOME_POSITION_CHANGED */	{NO_ACTION, NAV_STATE_LAND},
		/* EVENT_MISSION_ITEM_REACHED */	{NO_ACTION, NAV_STATE_LAND},
	},
};

bool
Navigator::start_none_on_ground()
{
	reset_reached();

	_pos_sp_triplet.previous.valid = false;
	_pos_sp_triplet.current.valid = false;
	_pos_sp_triplet.next.valid = false;

	_update_triplet = true;
	return true;
}

bool
Navigator::start_none_in_air()
{
	reset_reached();

	_pos_sp_triplet.previous.valid = false;
	_pos_sp_triplet.current.valid = false;
	_pos_sp_triplet.next.valid = false;

	_update_triplet = true;
	return true;
}

bool
Navigator::start_auto_on_ground()
{
	reset_reached();

	_pos_sp_triplet.previous.valid = false;
	_pos_sp_triplet.current.valid = true;
	_pos_sp_triplet.next.valid = false;

	_pos_sp_triplet.current.type = SETPOINT_TYPE_IDLE;

	_update_triplet = true;
	return true;
}

bool
Navigator::start_loiter()
{
	/* if no existing item available, use current position */
	if (!(_pos_sp_triplet.current.valid && _waypoint_position_reached)) {

		_pos_sp_triplet.current.lat = _global_pos.lat;
		_pos_sp_triplet.current.lon = _global_pos.lon;
		_pos_sp_triplet.current.yaw = NAN;	// NAN means to use current yaw
		_pos_sp_triplet.current.alt = _global_pos.alt;
	}
	_pos_sp_triplet.current.type = SETPOINT_TYPE_LOITER;
	_pos_sp_triplet.current.loiter_radius = _parameters.loiter_radius;
	_pos_sp_triplet.current.loiter_direction = 1;
	_pos_sp_triplet.previous.valid = false;
	_pos_sp_triplet.current.valid = true;
	_pos_sp_triplet.next.valid = false;

	mavlink_log_info(_mavlink_fd, "#audio: loiter at current altitude");

	_update_triplet = true;
	return true;	
}

bool
Navigator::start_mission()
{
	/* start fresh */
	_pos_sp_triplet.previous.valid = false;
	_pos_sp_triplet.current.valid = false;
	_pos_sp_triplet.next.valid = false;

	return set_mission_items();
}

bool
Navigator::advance_mission()
{
	/* tell mission to move by one */
	_mission.move_to_next();

	/* now try to set the new mission items, if it fails, it will dispatch loiter */
	return set_mission_items();
}

bool
Navigator::set_mission_items()
{
	if (_pos_sp_triplet.current.valid) {
		memcpy(&_pos_sp_triplet.previous, &_pos_sp_triplet.current, sizeof(position_setpoint_s));
		_pos_sp_triplet.previous.valid = true;
	}

	bool onboard;
	int index;

	/* if we fail to set the current mission, continue to loiter */
	if (!_mission.get_current_mission_item(&_mission_item, &onboard, &index)) {

		dispatch(EVENT_LOITER_REQUESTED);
		return false;
	}

	/* if we got an RTL mission item, switch to RTL mode and give up */
	if (_mission_item.nav_cmd == NAV_CMD_RETURN_TO_LAUNCH) {
		dispatch(EVENT_RTL_REQUESTED);
		return false;
	}

	_mission_item_valid = true;

	/* convert the current mission item and set it valid */
	mission_item_to_position_setpoint(&_mission_item, &_pos_sp_triplet.current);
	_pos_sp_triplet.current.valid = true;
	

	mission_item_s next_mission_item;

	bool last_wp = false;
	/* now try to set the next mission item as well, if there is no more next
	 * this means we're heading to the last waypoint */
	if (_mission.get_next_mission_item(&next_mission_item)) {
		/* convert the next mission item and set it valid */
		mission_item_to_position_setpoint(&next_mission_item, &_pos_sp_triplet.next);
		_pos_sp_triplet.next.valid = true;
	} else {
		last_wp = true;
	}

	/* notify user about what happened */
	mavlink_log_info(_mavlink_fd, "#audio: heading to %s%swaypoint %d",
		(last_wp ? "last " : "" ), (onboard ? "onboard " : ""), index);

	_update_triplet = true;

	reset_reached();

	return true;
}

bool
Navigator::start_rtl()
{
	if (_rtl.get_current_rtl_item(&_global_pos, &_mission_item)) {

		_mission_item_valid = true;

		mission_item_to_position_setpoint(&_mission_item, &_pos_sp_triplet.current);
		_pos_sp_triplet.current.valid = true;

		reset_reached();

		_update_triplet = true;
		return true;
	}

	/* if RTL doesn't work, fallback to loiter */
	dispatch(EVENT_LOITER_REQUESTED);
	return false;
}

bool
Navigator::advance_rtl()
{
	/* tell mission to move by one */
	_rtl.move_to_next();

	/* now try to set the new mission items, if it fails, it will dispatch loiter */
	if (_rtl.get_current_rtl_item(&_global_pos, &_mission_item)) {

		_mission_item_valid = true;

		mission_item_to_position_setpoint(&_mission_item, &_pos_sp_triplet.current);
		_pos_sp_triplet.current.valid = true;

		reset_reached();

		_update_triplet = true;
		return true;
	}

	dispatch(EVENT_LOITER_REQUESTED);
	return false;
}

bool
Navigator::start_land()
{
	/* TODO: verify/test */

	reset_reached();

	/* this state can be requested by commander even if no global position available,
	 * in his case controller must perform landing without position control */

	memcpy(&_pos_sp_triplet.previous, &_pos_sp_triplet.current, sizeof(position_setpoint_s));

	_mission_item.lat = _global_pos.lat;
	_mission_item.lon = _global_pos.lon;
	_mission_item.altitude_is_relative = false;
	_mission_item.altitude = _global_pos.alt;
	_mission_item.yaw = NAN;
	_mission_item.loiter_radius = _parameters.loiter_radius;
	_mission_item.loiter_direction = 1;
	_mission_item.nav_cmd = NAV_CMD_LAND;
	_mission_item.acceptance_radius = _parameters.acceptance_radius;
	_mission_item.time_inside = 0.0f;
	_mission_item.pitch_min = 0.0f;
	_mission_item.autocontinue = true;
	_mission_item.origin = ORIGIN_ONBOARD;

	_mission_item_valid = true;

	mission_item_to_position_setpoint(&_mission_item, &_pos_sp_triplet.current);

	_pos_sp_triplet.next.valid = false;
<<<<<<< HEAD

	_update_triplet = true;
	return true;
=======
}

void
Navigator::set_rtl_item()
{
	reset_reached();

	switch (_rtl_state) {
	case RTL_STATE_CLIMB: {
			memcpy(&_pos_sp_triplet.previous, &_pos_sp_triplet.current, sizeof(position_setpoint_s));

			float climb_alt = _home_pos.alt + _parameters.rtl_alt;

			if (_vstatus.condition_landed) {
				climb_alt = fmaxf(climb_alt, _global_pos.alt + _parameters.rtl_alt);
			}

			_mission_item_valid = true;

			_mission_item.lat = _global_pos.lat;
			_mission_item.lon = _global_pos.lon;
			_mission_item.altitude_is_relative = false;
			_mission_item.altitude = climb_alt;
			_mission_item.yaw = NAN;
			_mission_item.loiter_radius = _parameters.loiter_radius;
			_mission_item.loiter_direction = 1;
			_mission_item.nav_cmd = NAV_CMD_WAYPOINT;
			_mission_item.acceptance_radius = _parameters.acceptance_radius;
			_mission_item.time_inside = 0.0f;
			_mission_item.pitch_min = 0.0f;
			_mission_item.autocontinue = true;
			_mission_item.origin = ORIGIN_ONBOARD;

			position_setpoint_from_mission_item(&_pos_sp_triplet.current, &_mission_item);

			_pos_sp_triplet.next.valid = false;

			mavlink_log_info(_mavlink_fd, "#audio: RTL: climb to %.1fm above home", (double)(climb_alt - _home_pos.alt));
			break;
		}

	case RTL_STATE_RETURN: {
			memcpy(&_pos_sp_triplet.previous, &_pos_sp_triplet.current, sizeof(position_setpoint_s));

			_mission_item_valid = true;

			_mission_item.lat = _home_pos.lat;
			_mission_item.lon = _home_pos.lon;
			// don't change altitude
			if (_pos_sp_triplet.previous.valid) {
				/* if previous setpoint is valid then use it to calculate heading to home */
				_mission_item.yaw = get_bearing_to_next_waypoint(_pos_sp_triplet.previous.lat, _pos_sp_triplet.previous.lon, _mission_item.lat, _mission_item.lon);

			} else {
				/* else use current position */
				_mission_item.yaw = get_bearing_to_next_waypoint(_global_pos.lat, _global_pos.lon, _mission_item.lat, _mission_item.lon);
			}
			_mission_item.loiter_radius = _parameters.loiter_radius;
			_mission_item.loiter_direction = 1;
			_mission_item.nav_cmd = NAV_CMD_WAYPOINT;
			_mission_item.acceptance_radius = _parameters.acceptance_radius;
			_mission_item.time_inside = 0.0f;
			_mission_item.pitch_min = 0.0f;
			_mission_item.autocontinue = true;
			_mission_item.origin = ORIGIN_ONBOARD;

			position_setpoint_from_mission_item(&_pos_sp_triplet.current, &_mission_item);

			_pos_sp_triplet.next.valid = false;

			mavlink_log_info(_mavlink_fd, "#audio: RTL: return at %.1fm above home", (double)(_mission_item.altitude - _home_pos.alt));
			break;
		}

	case RTL_STATE_DESCEND: {
			memcpy(&_pos_sp_triplet.previous, &_pos_sp_triplet.current, sizeof(position_setpoint_s));

			_mission_item_valid = true;

			_mission_item.lat = _home_pos.lat;
			_mission_item.lon = _home_pos.lon;
			_mission_item.altitude_is_relative = false;
			_mission_item.altitude = _home_pos.alt + _parameters.land_alt;
			_mission_item.yaw = NAN;
			_mission_item.loiter_radius = _parameters.loiter_radius;
			_mission_item.loiter_direction = 1;
			_mission_item.nav_cmd = NAV_CMD_LOITER_TIME_LIMIT;
			_mission_item.acceptance_radius = _parameters.acceptance_radius;
			_mission_item.time_inside = _parameters.rtl_land_delay < 0.0f ? 0.0f : _parameters.rtl_land_delay;
			_mission_item.pitch_min = 0.0f;
			_mission_item.autocontinue = _parameters.rtl_land_delay > -0.001f;
			_mission_item.origin = ORIGIN_ONBOARD;

			position_setpoint_from_mission_item(&_pos_sp_triplet.current, &_mission_item);

			_pos_sp_triplet.next.valid = false;

			mavlink_log_info(_mavlink_fd, "#audio: RTL: descend to %.1fm above home", (double)(_mission_item.altitude - _home_pos.alt));
			break;
		}

	default: {
			mavlink_log_critical(_mavlink_fd, "#audio: [navigator] error: unknown RTL state: %d", _rtl_state);
			start_loiter();
			break;
		}
	}

	_pos_sp_triplet_updated = true;
}

void
Navigator::request_loiter_or_ready()
{
	/* XXX workaround: no landing detector for fixedwing yet */
	if (_vstatus.condition_landed && _vstatus.is_rotary_wing) {
		dispatch(EVENT_READY_REQUESTED);

	} else {
		dispatch(EVENT_LOITER_REQUESTED);
	}
}

void
Navigator::request_mission_if_available()
{
	if (_mission.current_mission_available()) {
		dispatch(EVENT_MISSION_REQUESTED);

	} else {
		request_loiter_or_ready();
	}
>>>>>>> 36495cdb
}

void
Navigator::mission_item_to_position_setpoint(const mission_item_s *item, position_setpoint_s *sp)
{
	sp->valid = true;

	if (item->nav_cmd == NAV_CMD_RETURN_TO_LAUNCH) {

		if (_pos_sp_triplet.previous.valid) {
			/* if previous setpoint is valid then use it to calculate heading to home */
			sp->yaw = get_bearing_to_next_waypoint(_pos_sp_triplet.previous.lat, _pos_sp_triplet.previous.lon, sp->lat, sp->lon);

		} else {
			/* else use current position */
			sp->yaw = get_bearing_to_next_waypoint(_global_pos.lat, _global_pos.lon, sp->lat, sp->lon);
		}

	} else {
		sp->lat = item->lat;
		sp->lon = item->lon;
		sp->alt = item->altitude_is_relative ? item->altitude + _home_pos.alt : item->altitude;
		sp->yaw = item->yaw;
		sp->loiter_radius = item->loiter_radius;
		sp->loiter_direction = item->loiter_direction;
		sp->pitch_min = item->pitch_min;
	}

	if (item->nav_cmd == NAV_CMD_TAKEOFF) {
		sp->type = SETPOINT_TYPE_TAKEOFF;

	} else if (item->nav_cmd == NAV_CMD_LAND) {
		sp->type = SETPOINT_TYPE_LAND;

	} else if (item->nav_cmd == NAV_CMD_LOITER_TIME_LIMIT ||
		   item->nav_cmd == NAV_CMD_LOITER_TURN_COUNT ||
		   item->nav_cmd == NAV_CMD_LOITER_UNLIMITED) {
		sp->type = SETPOINT_TYPE_LOITER;

	} else {
		sp->type = SETPOINT_TYPE_NORMAL;
	}
}

bool
Navigator::check_mission_item_reached()
{
	/* only check if there is actually a mission item to check */
	if (!_mission_item_valid) {
		return false;
	}

	if (_mission_item.nav_cmd == NAV_CMD_LAND) {
		return _vstatus.condition_landed;
	}

	/* TODO: count turns */
	// if ((_mission_item.nav_cmd == NAV_CMD_LOITER_TURN_COUNT ||
	//      _mission_item.nav_cmd == NAV_CMD_LOITER_TIME_LIMIT ||
	//      _mission_item.nav_cmd == NAV_CMD_LOITER_UNLIMITED) &&
	//     _mission_item.loiter_radius > 0.01f) {

	// 	return false;
	// }

	uint64_t now = hrt_absolute_time();

	if (!_waypoint_position_reached) {
		float acceptance_radius;

		if (_mission_item.nav_cmd == NAV_CMD_WAYPOINT && _mission_item.acceptance_radius > 0.01f) {
			acceptance_radius = _mission_item.acceptance_radius;

		} else {
			acceptance_radius = _parameters.acceptance_radius;
		}

		float dist = -1.0f;
		float dist_xy = -1.0f;
		float dist_z = -1.0f;

		float altitude_amsl = _mission_item.altitude_is_relative
					? _mission_item.altitude + _home_pos.alt : _mission_item.altitude;

		dist = get_distance_to_point_global_wgs84(_mission_item.lat, _mission_item.lon, altitude_amsl,
				_global_pos.lat, _global_pos.lon, _global_pos.alt,
				&dist_xy, &dist_z);

		if (_mission_item.nav_cmd == NAV_CMD_TAKEOFF) {

			/* require only altitude for takeoff */
			if (_global_pos.alt > altitude_amsl - acceptance_radius) {
				_waypoint_position_reached = true;
			}
		} else {
			if (dist >= 0.0f && dist <= acceptance_radius) {
				_waypoint_position_reached = true;
			}
		}
	}

	if (_waypoint_position_reached && !_waypoint_yaw_reached) {
		
		/* TODO: removed takeoff, why? */
		if (_vstatus.is_rotary_wing && isfinite(_mission_item.yaw)) {

			/* check yaw if defined only for rotary wing except takeoff */
			float yaw_err = _wrap_pi(_mission_item.yaw - _global_pos.yaw);

			if (fabsf(yaw_err) < 0.2f) { /* TODO: get rid of magic number */
				_waypoint_yaw_reached = true;
			}

		} else {
			_waypoint_yaw_reached = true;
		}
	}

	/* check if the current waypoint was reached */
	if (_waypoint_position_reached && _waypoint_yaw_reached) {

		if (_time_first_inside_orbit == 0) {
			_time_first_inside_orbit = now;

			if (_mission_item.time_inside > 0.01f) {
				mavlink_log_info(_mavlink_fd, "#audio: waypoint reached, wait for %.1fs",
					(double)_mission_item.time_inside);
			}
		}

		/* check if the MAV was long enough inside the waypoint orbit */
		if ((now - _time_first_inside_orbit >= (uint64_t)_mission_item.time_inside * 1e6)
		    || _mission_item.nav_cmd == NAV_CMD_TAKEOFF) {
			return true;
		}
	}
	return false;
}

void
Navigator::reset_reached()
{
	_time_first_inside_orbit = 0;
	_waypoint_position_reached = false;
	_waypoint_yaw_reached = false;

}

void
Navigator::publish_position_setpoint_triplet()
{
	/* update navigation state */
	_pos_sp_triplet.nav_state = static_cast<nav_state_t>(myState);

	/* lazily publish the position setpoint triplet only once available */
	if (_pos_sp_triplet_pub > 0) {
		orb_publish(ORB_ID(position_setpoint_triplet), _pos_sp_triplet_pub, &_pos_sp_triplet);

	} else {
		_pos_sp_triplet_pub = orb_advertise(ORB_ID(position_setpoint_triplet), &_pos_sp_triplet);
	}
}

void Navigator::add_fence_point(int argc, char *argv[])
{
	_geofence.addPoint(argc, argv);
}

void Navigator::load_fence_from_file(const char *filename)
{
	_geofence.loadFromFile(filename);
}


static void usage()
{
	errx(1, "usage: navigator {start|stop|status|fence|fencefile}");
}

int navigator_main(int argc, char *argv[])
{
	if (argc < 2) {
		usage();
	}

	if (!strcmp(argv[1], "start")) {

		if (navigator::g_navigator != nullptr) {
			errx(1, "already running");
		}

		navigator::g_navigator = new Navigator;

		if (navigator::g_navigator == nullptr) {
			errx(1, "alloc failed");
		}

		if (OK != navigator::g_navigator->start()) {
			delete navigator::g_navigator;
			navigator::g_navigator = nullptr;
			err(1, "start failed");
		}

		return 0;
	}

	if (navigator::g_navigator == nullptr)
		errx(1, "not running");

	if (!strcmp(argv[1], "stop")) {
		delete navigator::g_navigator;
		navigator::g_navigator = nullptr;

	} else if (!strcmp(argv[1], "status")) {
		navigator::g_navigator->status();

	} else if (!strcmp(argv[1], "fence")) {
		navigator::g_navigator->add_fence_point(argc - 2, argv + 2);

	} else if (!strcmp(argv[1], "fencefile")) {
		navigator::g_navigator->load_fence_from_file(GEOFENCE_FILENAME);

	} else {
		usage();
	}

	return 0;
}<|MERGE_RESOLUTION|>--- conflicted
+++ resolved
@@ -1,10 +1,6 @@
 /****************************************************************************
  *
-<<<<<<< HEAD
- *   Copyright (c) 2013-2014 PX4 Development Team. All rights reserved.
-=======
  *   Copyright (c) 2013, 2014 PX4 Development Team. All rights reserved.
->>>>>>> 36495cdb
  *
  * Redistribution and use in source and binary forms, with or without
  * modification, are permitted provided that the following conditions
@@ -414,7 +410,7 @@
 	param_get(_parameter_handles.acceptance_radius, &(_parameters.acceptance_radius));
 	param_get(_parameter_handles.loiter_radius, &(_parameters.loiter_radius));
 	param_get(_parameter_handles.onboard_mission_enabled, &(_parameters.onboard_mission_enabled));
-	param_get(_parameter_handles.takeoff_alt, &(_parameters.takeoff_alt));	
+	param_get(_parameter_handles.takeoff_alt, &(_parameters.takeoff_alt));
 
 	_mission.set_onboard_mission_allowed((bool)_parameters.onboard_mission_enabled);
 
@@ -950,7 +946,7 @@
 	mavlink_log_info(_mavlink_fd, "#audio: loiter at current altitude");
 
 	_update_triplet = true;
-	return true;	
+	return true;
 }
 
 bool
@@ -1003,7 +999,7 @@
 	/* convert the current mission item and set it valid */
 	mission_item_to_position_setpoint(&_mission_item, &_pos_sp_triplet.current);
 	_pos_sp_triplet.current.valid = true;
-	
+
 
 	mission_item_s next_mission_item;
 
@@ -1105,144 +1101,9 @@
 	mission_item_to_position_setpoint(&_mission_item, &_pos_sp_triplet.current);
 
 	_pos_sp_triplet.next.valid = false;
-<<<<<<< HEAD
 
 	_update_triplet = true;
 	return true;
-=======
-}
-
-void
-Navigator::set_rtl_item()
-{
-	reset_reached();
-
-	switch (_rtl_state) {
-	case RTL_STATE_CLIMB: {
-			memcpy(&_pos_sp_triplet.previous, &_pos_sp_triplet.current, sizeof(position_setpoint_s));
-
-			float climb_alt = _home_pos.alt + _parameters.rtl_alt;
-
-			if (_vstatus.condition_landed) {
-				climb_alt = fmaxf(climb_alt, _global_pos.alt + _parameters.rtl_alt);
-			}
-
-			_mission_item_valid = true;
-
-			_mission_item.lat = _global_pos.lat;
-			_mission_item.lon = _global_pos.lon;
-			_mission_item.altitude_is_relative = false;
-			_mission_item.altitude = climb_alt;
-			_mission_item.yaw = NAN;
-			_mission_item.loiter_radius = _parameters.loiter_radius;
-			_mission_item.loiter_direction = 1;
-			_mission_item.nav_cmd = NAV_CMD_WAYPOINT;
-			_mission_item.acceptance_radius = _parameters.acceptance_radius;
-			_mission_item.time_inside = 0.0f;
-			_mission_item.pitch_min = 0.0f;
-			_mission_item.autocontinue = true;
-			_mission_item.origin = ORIGIN_ONBOARD;
-
-			position_setpoint_from_mission_item(&_pos_sp_triplet.current, &_mission_item);
-
-			_pos_sp_triplet.next.valid = false;
-
-			mavlink_log_info(_mavlink_fd, "#audio: RTL: climb to %.1fm above home", (double)(climb_alt - _home_pos.alt));
-			break;
-		}
-
-	case RTL_STATE_RETURN: {
-			memcpy(&_pos_sp_triplet.previous, &_pos_sp_triplet.current, sizeof(position_setpoint_s));
-
-			_mission_item_valid = true;
-
-			_mission_item.lat = _home_pos.lat;
-			_mission_item.lon = _home_pos.lon;
-			// don't change altitude
-			if (_pos_sp_triplet.previous.valid) {
-				/* if previous setpoint is valid then use it to calculate heading to home */
-				_mission_item.yaw = get_bearing_to_next_waypoint(_pos_sp_triplet.previous.lat, _pos_sp_triplet.previous.lon, _mission_item.lat, _mission_item.lon);
-
-			} else {
-				/* else use current position */
-				_mission_item.yaw = get_bearing_to_next_waypoint(_global_pos.lat, _global_pos.lon, _mission_item.lat, _mission_item.lon);
-			}
-			_mission_item.loiter_radius = _parameters.loiter_radius;
-			_mission_item.loiter_direction = 1;
-			_mission_item.nav_cmd = NAV_CMD_WAYPOINT;
-			_mission_item.acceptance_radius = _parameters.acceptance_radius;
-			_mission_item.time_inside = 0.0f;
-			_mission_item.pitch_min = 0.0f;
-			_mission_item.autocontinue = true;
-			_mission_item.origin = ORIGIN_ONBOARD;
-
-			position_setpoint_from_mission_item(&_pos_sp_triplet.current, &_mission_item);
-
-			_pos_sp_triplet.next.valid = false;
-
-			mavlink_log_info(_mavlink_fd, "#audio: RTL: return at %.1fm above home", (double)(_mission_item.altitude - _home_pos.alt));
-			break;
-		}
-
-	case RTL_STATE_DESCEND: {
-			memcpy(&_pos_sp_triplet.previous, &_pos_sp_triplet.current, sizeof(position_setpoint_s));
-
-			_mission_item_valid = true;
-
-			_mission_item.lat = _home_pos.lat;
-			_mission_item.lon = _home_pos.lon;
-			_mission_item.altitude_is_relative = false;
-			_mission_item.altitude = _home_pos.alt + _parameters.land_alt;
-			_mission_item.yaw = NAN;
-			_mission_item.loiter_radius = _parameters.loiter_radius;
-			_mission_item.loiter_direction = 1;
-			_mission_item.nav_cmd = NAV_CMD_LOITER_TIME_LIMIT;
-			_mission_item.acceptance_radius = _parameters.acceptance_radius;
-			_mission_item.time_inside = _parameters.rtl_land_delay < 0.0f ? 0.0f : _parameters.rtl_land_delay;
-			_mission_item.pitch_min = 0.0f;
-			_mission_item.autocontinue = _parameters.rtl_land_delay > -0.001f;
-			_mission_item.origin = ORIGIN_ONBOARD;
-
-			position_setpoint_from_mission_item(&_pos_sp_triplet.current, &_mission_item);
-
-			_pos_sp_triplet.next.valid = false;
-
-			mavlink_log_info(_mavlink_fd, "#audio: RTL: descend to %.1fm above home", (double)(_mission_item.altitude - _home_pos.alt));
-			break;
-		}
-
-	default: {
-			mavlink_log_critical(_mavlink_fd, "#audio: [navigator] error: unknown RTL state: %d", _rtl_state);
-			start_loiter();
-			break;
-		}
-	}
-
-	_pos_sp_triplet_updated = true;
-}
-
-void
-Navigator::request_loiter_or_ready()
-{
-	/* XXX workaround: no landing detector for fixedwing yet */
-	if (_vstatus.condition_landed && _vstatus.is_rotary_wing) {
-		dispatch(EVENT_READY_REQUESTED);
-
-	} else {
-		dispatch(EVENT_LOITER_REQUESTED);
-	}
-}
-
-void
-Navigator::request_mission_if_available()
-{
-	if (_mission.current_mission_available()) {
-		dispatch(EVENT_MISSION_REQUESTED);
-
-	} else {
-		request_loiter_or_ready();
-	}
->>>>>>> 36495cdb
 }
 
 void
@@ -1345,7 +1206,7 @@
 	}
 
 	if (_waypoint_position_reached && !_waypoint_yaw_reached) {
-		
+
 		/* TODO: removed takeoff, why? */
 		if (_vstatus.is_rotary_wing && isfinite(_mission_item.yaw)) {
 
